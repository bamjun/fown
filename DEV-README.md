--- conflicted
+++ resolved
@@ -17,7 +17,6 @@
 
 ```
 
-<<<<<<< HEAD
 
 ## 로컬 개발 실행명렁어  
 - 가상환경 진입  
@@ -31,7 +30,7 @@
   ```
     PYTHONPATH=src python src\\fown\\cli.py
   ```
-=======
+
 ### 테스트서버 테스트
 
 ```
@@ -43,4 +42,3 @@
 ```
 PYTHONPATH=src python src\\fown\\cli\\main.py --help
 ```
->>>>>>> 58b354a4
